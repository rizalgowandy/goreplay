/*
Package rawSocket provides traffic sniffier using RAW sockets.

Capture traffic from socket using RAW_SOCKET's
http://en.wikipedia.org/wiki/Raw_socket

RAW_SOCKET allow you listen for traffic on any port (e.g. sniffing) because they operate on IP level.

Ports is TCP feature, same as flow control, reliable transmission and etc.

This package implements own TCP layer: TCP packets is parsed using tcp_packet.go, and flow control is managed by tcp_message.go
*/
package rawSocket

import (
	"bytes"
	"encoding/binary"
	"fmt"
	"io"
	"log"
	"net"
	"runtime"
	"runtime/debug"
	"strconv"
	"strings"
	"sync"
	"time"

	"github.com/buger/gor-pro/proto"

	"github.com/google/gopacket"
	"github.com/google/gopacket/layers"
	"github.com/google/gopacket/pcap"
)

var _ = fmt.Println

type packet struct {
	srcIP     []byte
	data      []byte
	timestamp time.Time
}

// Listener handle traffic capture
type Listener struct {
	mu sync.Mutex
	// buffer of TCPMessages waiting to be send
	// ID -> TCPMessage
	messages map[tcpID]*TCPMessage

	// Expect: 100-continue request is send in 2 tcp messages
	// We store ACK aliases to merge this packets together
	ackAliases map[uint32]uint32
	// To get ACK of second message we need to compute its Seq and wait for them message
	seqWithData map[uint32]uint32

	// Ack -> Req
	respAliases map[uint32]*TCPMessage

	// Ack -> ID
	respWithoutReq map[uint32]tcpID

	// Messages ready to be send to client
	packetsChan chan *packet

	// Messages ready to be send to client
	messagesChan chan *TCPMessage

	addr string // IP to listen
	port uint16 // Port to listen

	trackResponse bool
	messageExpire time.Duration

	bpfFilter       string
	timestampType   string
	overrideSnapLen bool
	immediateMode   bool

	bufferSize int64

	conn        net.PacketConn
	pcapHandles []*pcap.Handle

	quit    chan bool
	readyCh chan bool

	protocol TCPProtocol
}

type request struct {
	id    tcpID
	start time.Time
	ack   uint32
}

// Available engines for intercepting traffic
const (
	EngineRawSocket = 1 << iota
	EnginePcap
	EnginePcapFile
)

// NewListener creates and initializes new Listener object
<<<<<<< HEAD
func NewListener(addr string, port string, engine int, trackResponse bool, expire time.Duration, bpfFilter string, timestampType string, bufferSize int64, overrideSnapLen bool, immediateMode bool) (l *Listener) {
=======
func NewListener(addr string, port string, engine int, trackResponse bool, expire time.Duration, protocol TCPProtocol, bpfFilter string, timestampType string, bufferSize int, overrideSnapLen bool, immediateMode bool) (l *Listener) {
>>>>>>> ab2ba840
	l = &Listener{}

	l.packetsChan = make(chan *packet, 10000)
	l.messagesChan = make(chan *TCPMessage, 10000)
	l.quit = make(chan bool)
	l.readyCh = make(chan bool, 1)

	l.messages = make(map[tcpID]*TCPMessage)
	l.ackAliases = make(map[uint32]uint32)
	l.seqWithData = make(map[uint32]uint32)
	l.respAliases = make(map[uint32]*TCPMessage)
	l.respWithoutReq = make(map[uint32]tcpID)
	l.trackResponse = trackResponse
	l.protocol = protocol
	l.bpfFilter = bpfFilter
	l.timestampType = timestampType
	l.immediateMode = immediateMode
	l.bufferSize = bufferSize
	l.overrideSnapLen = overrideSnapLen

	l.addr = addr
	_port, _ := strconv.Atoi(port)
	l.port = uint16(_port)

	if expire.Nanoseconds() == 0 {
		expire = 2000 * time.Millisecond
	}

	l.messageExpire = expire

	go l.listen()

	// Special case for testing
	if l.port != 0 {
		switch engine {
		case EnginePcap:
			go l.readPcap()
		case EnginePcapFile:
			go l.readPcapFile()
		default:
			log.Fatal("Unknown traffic interception engine:", engine)
		}
	}

	return
}

func (t *Listener) listen() {
	gcTicker := time.Tick(t.messageExpire / 2)

	for {
		select {
		case <-t.quit:
			if t.conn != nil {
				t.conn.Close()
			}
			return
		case packet := <-t.packetsChan:
			tcpPacket := ParseTCPPacket(packet.srcIP, packet.data, packet.timestamp)
			t.processTCPPacket(tcpPacket)
		case <-gcTicker:
			now := time.Now()

			// Dispatch requests before responses
			for _, message := range t.messages {
				if now.Sub(message.End) >= t.messageExpire {
					t.dispatchMessage(message)
				}
			}
		}
	}
}

func (t *Listener) deleteMessage(message *TCPMessage) {
	delete(t.messages, message.ID())
	delete(t.ackAliases, message.Ack)
	if message.DataAck != 0 {
		delete(t.ackAliases, message.DataAck)
	}
	if message.DataSeq != 0 {
		delete(t.seqWithData, message.DataSeq)
	}

	delete(t.respAliases, message.ResponseAck)
}

func (t *Listener) dispatchMessage(message *TCPMessage) {
	// If already dispatched
	if _, ok := t.messages[message.ID()]; !ok {
		return
	}

	t.deleteMessage(message)

	if t.protocol == ProtocolHTTP && !message.complete {
		if !message.IsIncoming {
			delete(t.respAliases, message.Ack)
			delete(t.respWithoutReq, message.Ack)
		}

		return
	}

	if message.IsIncoming {
		// If there were response before request
		// log.Println("Looking for Response: ", t.respWithoutReq, message.ResponseAck)
		if t.trackResponse {
			if respID, ok := t.respWithoutReq[message.ResponseAck]; ok {
				if resp, rok := t.messages[respID]; rok {
					// if resp.AssocMessage == nil {
					// log.Println("FOUND RESPONSE")
					resp.setAssocMessage(message)
					message.setAssocMessage(resp)

					if resp.complete {
						defer t.dispatchMessage(resp)
					}
					// }
				}
			}

			if resp, ok := t.messages[message.ResponseID]; ok {
				resp.setAssocMessage(message)
			}
		}
	} else {
		if message.AssocMessage == nil {
			if responseRequest, ok := t.respAliases[message.Ack]; ok {
				message.setAssocMessage(responseRequest)
				responseRequest.setAssocMessage(message)
			}
		}

		delete(t.respAliases, message.Ack)
		delete(t.respWithoutReq, message.Ack)

		// Do not track responses which have no associated requests
		if message.AssocMessage == nil {
			// log.Println("Can't dispatch resp", message.Seq, message.Ack, string(message.Bytes()))
			return
		}
	}

	t.messagesChan <- message
}

// DeviceNotFoundError raised if user specified wrong ip
type DeviceNotFoundError struct {
	addr string
}

func (e *DeviceNotFoundError) Error() string {
	devices, _ := pcap.FindAllDevs()

	if len(devices) == 0 {
		return "Can't get list of network interfaces, ensure that you running Gor as root user or sudo.\nTo run as non-root users see this docs https://github.com/buger/goreplay/wiki/Running-as-non-root-user"
	}

	var msg string
	msg += "Can't find interfaces with addr: " + e.addr + ". Provide available IP for intercepting traffic: \n"
	for _, device := range devices {
		msg += "Name: " + device.Name + "\n"
		if device.Description != "" {
			msg += "Description: " + device.Description + "\n"
		}
		for _, address := range device.Addresses {
			msg += "- IP address: " + address.IP.String() + "\n"
		}
	}

	return msg
}

func isLoopback(device pcap.Interface) bool {
	if len(device.Addresses) == 0 {
		return false
	}

	switch device.Addresses[0].IP.String() {
	case "127.0.0.1", "::1":
		return true
	}

	return false
}

func listenAllInterfaces(addr string) bool {
	switch addr {
	case "", "0.0.0.0", "[::]", "::":
		return true
	default:
		return false
	}
}

func findPcapDevices(addr string) (interfaces []pcap.Interface, err error) {
	devices, err := pcap.FindAllDevs()
	if err != nil {
		log.Fatal(err)
	}

	for _, device := range devices {
		if listenAllInterfaces(addr) && len(device.Addresses) > 0 || isLoopback(device) {
			interfaces = append(interfaces, device)
			continue
		}

		for _, address := range device.Addresses {
			if device.Name == addr || address.IP.String() == addr {
				interfaces = append(interfaces, device)
				return interfaces, nil
			}
		}
	}

	if len(interfaces) == 0 {
		return nil, &DeviceNotFoundError{addr}
	}

	return interfaces, nil
}

func (t *Listener) readPcap() {
	devices, err := findPcapDevices(t.addr)
	if err != nil {
		log.Fatal(err)
	}

	bpfSupported := true
	if runtime.GOOS == "darwin" {
		bpfSupported = false
	}

	var wg sync.WaitGroup
	wg.Add(len(devices))

	for _, d := range devices {
		go func(device pcap.Interface) {
			inactive, err := pcap.NewInactiveHandle(device.Name)
			if err != nil {
				log.Println("Pcap Error while opening device", device.Name, err)
				wg.Done()
				return
			}

			if t.timestampType != "" {
				if tt, terr := pcap.TimestampSourceFromString(t.timestampType); terr != nil {
					log.Println("Supported timestamp types: ", inactive.SupportedTimestamps(), device.Name)
				} else if terr := inactive.SetTimestampSource(tt); terr != nil {
					log.Println("Supported timestamp types: ", inactive.SupportedTimestamps(), device.Name)
				}
			}

			if it, err := net.InterfaceByName(device.Name); err == nil && !t.overrideSnapLen {
				// Auto-guess max length of packet to capture
				inactive.SetSnapLen(it.MTU + 68*2)
			} else {
				inactive.SetSnapLen(65536)
			}

			inactive.SetTimeout(t.messageExpire)
			inactive.SetPromisc(true)
			inactive.SetImmediateMode(t.immediateMode)
			if t.immediateMode {
				log.Println("Setting immediate mode")
			}
			if t.bufferSize > 0 {
				inactive.SetBufferSize(int(t.bufferSize))
			}

			handle, herr := inactive.Activate()
			if herr != nil {
				log.Printf("PCAP Activate device '%s' error: %s\n", device.Name, herr)
				wg.Done()
				return
			}

			defer handle.Close()

			t.mu.Lock()
			t.pcapHandles = append(t.pcapHandles, handle)

			var bpfDstHost, bpfSrcHost string
			var loopback = isLoopback(device)

			if loopback {
				var allAddr []string
				for _, dc := range devices {
					for _, addr := range dc.Addresses {
						allAddr = append(allAddr, "(dst host "+addr.IP.String()+" and src host "+addr.IP.String()+")")
					}
				}

				bpfDstHost = strings.Join(allAddr, " or ")
				bpfSrcHost = bpfDstHost
			} else {
				for i, addr := range device.Addresses {
					bpfDstHost += "dst host " + addr.IP.String()
					bpfSrcHost += "src host " + addr.IP.String()
					if i != len(device.Addresses)-1 {
						bpfDstHost += " or "
						bpfSrcHost += " or "
					}
				}
			}

			if bpfSupported {
				var bpf string

				if t.trackResponse {
					bpf = "(tcp dst port " + strconv.Itoa(int(t.port)) + " and (" + bpfDstHost + ")) or (" + "tcp src port " + strconv.Itoa(int(t.port)) + " and (" + bpfSrcHost + "))"
				} else {
					bpf = "tcp dst port " + strconv.Itoa(int(t.port)) + " and (" + bpfDstHost + ")"
				}

				if t.bpfFilter != "" {
					bpf = t.bpfFilter
				}

				if err := handle.SetBPFFilter(bpf); err != nil {
					log.Println("BPF filter error:", err, "Device:", device.Name, bpf)
					wg.Done()
					return
				}
			}
			t.mu.Unlock()

			var decoder gopacket.Decoder

			// Special case for tunnel interface https://github.com/google/gopacket/issues/99
			if handle.LinkType() == 12 {
				decoder = layers.LayerTypeIPv4
			} else {
				decoder = handle.LinkType()
			}

			source := gopacket.NewPacketSource(handle, decoder)
			source.Lazy = true
			source.NoCopy = true

			wg.Done()

			var data, srcIP, dstIP []byte

			for {
				packet, err := source.NextPacket()

				if err == io.EOF {
					break
				} else if err != nil {
					continue
				}

				// We should remove network layer before parsing TCP/IP data
				var of int
				switch decoder {
				case layers.LinkTypeEthernet:
					of = 14
				case layers.LinkTypePPP:
					of = 1
				case layers.LinkTypeFDDI:
					of = 13
				case layers.LinkTypeNull:
					of = 4
				case layers.LinkTypeLoop:
					of = 4
				case layers.LinkTypeRaw, layers.LayerTypeIPv4:
					of = 0
				case layers.LinkTypeLinuxSLL:
					of = 16
				default:
					log.Println("Unknown packet layer", decoder, packet)
					break
				}

				data = packet.Data()[of:]

				version := uint8(data[0]) >> 4
				ipLength := int(binary.BigEndian.Uint16(data[2:4]))

				if version == 4 {
					ihl := uint8(data[0]) & 0x0F

					// Truncated IP info
					if len(data) < int(ihl*4) {
						continue
					}

					srcIP = data[12:16]
					dstIP = data[16:20]

					// Too small IP packet
					if ipLength < 20 {
						continue
					}

					// Invalid length
					if int(ihl*4) > ipLength {
						continue
					}

					if cmp := len(data) - ipLength; cmp > 0 {
						data = data[:ipLength]
					} else if cmp < 0 {
						// Truncated packet
						continue
					}

					data = data[ihl*4:]
				} else {
					// Truncated IP info
					if len(data) < 40 {
						continue
					}

					srcIP = data[8:24]
					dstIP = data[24:40]

					data = data[40:]
				}

				// Truncated TCP info
				if len(data) <= 13 {
					continue
				}

				dataOffset := (data[12] & 0xF0) >> 4
				isFIN := data[13]&0x01 != 0

				// We need only packets with data inside
				// Check that the buffer is larger than the size of the TCP header
				if len(data) > int(dataOffset*4) || isFIN {
					if !bpfSupported {
						destPort := binary.BigEndian.Uint16(data[2:4])
						srcPort := binary.BigEndian.Uint16(data[0:2])

						var addrCheck []byte

						if destPort == t.port {
							addrCheck = dstIP
						}

						if t.trackResponse && srcPort == t.port {
							addrCheck = srcIP
						}

						if len(addrCheck) == 0 {
							continue
						}

						addrMatched := false

						if loopback {
							for _, dc := range devices {
								if addrMatched {
									break
								}
								for _, a := range dc.Addresses {
									if a.IP.Equal(net.IP(addrCheck)) {
										addrMatched = true
										break
									}
								}
							}
							addrMatched = true
						} else {
							for _, a := range device.Addresses {
								if a.IP.Equal(net.IP(addrCheck)) {
									addrMatched = true
									break
								}
							}
						}

						if !addrMatched {
							continue
						}
					}

					t.packetsChan <- t.buildPacket(srcIP, data, packet.Metadata().Timestamp)
				}
			}
		}(d)
	}

	wg.Wait()
	t.readyCh <- true
}

func (t *Listener) readPcapFile() {
	if handle, err := pcap.OpenOffline(t.addr); err != nil {
		log.Fatal(err)
	} else {
		if t.bpfFilter != "" {
			if err := handle.SetBPFFilter(t.bpfFilter); err != nil {
				log.Println("BPF filter error:", err)
				return
			}
		}

		t.readyCh <- true
		packetSource := gopacket.NewPacketSource(handle, handle.LinkType())

		for {
			packet, err := packetSource.NextPacket()
			if err == io.EOF {
				break
			} else if err != nil {
				log.Println("Error:", err)
				continue
			}

			var addr, data []byte

			if tcpLayer := packet.Layer(layers.LayerTypeTCP); tcpLayer != nil {
				tcp, _ := tcpLayer.(*layers.TCP)
				data = append(tcp.LayerContents(), tcp.LayerPayload()...)

				if uint16(tcp.DstPort) == t.port {
					copy(data[0:2], []byte{byte(tcp.SrcPort >> 8), byte(tcp.SrcPort)})
					copy(data[2:4], []byte{byte(tcp.DstPort >> 8), byte(tcp.DstPort)})
				} else {
					copy(data[0:2], []byte{byte(tcp.DstPort >> 8), byte(tcp.DstPort)})
					copy(data[2:4], []byte{byte(tcp.SrcPort >> 8), byte(tcp.SrcPort)})
				}
			} else {
				continue
			}

			if ipLayer := packet.Layer(layers.LayerTypeIPv4); ipLayer != nil {
				ip, _ := ipLayer.(*layers.IPv4)
				addr = ip.SrcIP
			} else if ipLayer = packet.Layer(layers.LayerTypeIPv6); ipLayer != nil {
				ip, _ := ipLayer.(*layers.IPv6)
				addr = ip.SrcIP
			} else {
				// log.Println("Can't find IP layer", packet)
				continue
			}

			dataOffset := (data[12] & 0xF0) >> 4
			isFIN := data[13]&0x01 != 0

			// We need only packets with data inside
			// Check that the buffer is larger than the size of the TCP header
			if len(data) <= int(dataOffset*4) && !isFIN {
				continue
			}

			t.packetsChan <- t.buildPacket(addr, data, packet.Metadata().Timestamp)
		}
	}
}

func (t *Listener) readRAWSocket() {
	conn, e := net.ListenPacket("ip:tcp", t.addr)
	t.conn = conn

	if e != nil {
		log.Fatal(e)
	}

	defer t.conn.Close()

	buf := make([]byte, 64*1024) // 64kb

	t.readyCh <- true

	for {
		// Note: ReadFrom receive messages without IP header
		n, addr, err := t.conn.ReadFrom(buf)

		if err != nil {
			if strings.HasSuffix(err.Error(), "closed network connection") {
				return
			} else {
				continue
			}
		}

		if n > 0 {
			if t.isValidPacket(buf[:n]) {
				t.packetsChan <- t.buildPacket([]byte(addr.(*net.IPAddr).IP), buf[:n], time.Now())
			}
		}
	}
}

func (t *Listener) buildPacket(packetSrcIP []byte, packetData []byte, timestamp time.Time) *packet {
	return &packet{
		srcIP:     packetSrcIP,
		data:      packetData,
		timestamp: timestamp,
	}
}

func (t *Listener) isValidPacket(buf []byte) bool {
	// To avoid full packet parsing every time, we manually parsing values needed for packet filtering
	// http://en.wikipedia.org/wiki/Transmission_Control_Protocol
	destPort := binary.BigEndian.Uint16(buf[2:4])
	srcPort := binary.BigEndian.Uint16(buf[0:2])

	// Because RAW_SOCKET can't be bound to port, we have to control it by ourself
	if destPort == t.port || (t.trackResponse && srcPort == t.port) {
		// Get the 'data offset' (size of the TCP header in 32-bit words)
		dataOffset := (buf[12] & 0xF0) >> 4

		// We need only packets with data inside
		// Check that the buffer is larger than the size of the TCP header
		if len(buf) > int(dataOffset*4) {
			// We should create new buffer because go slices is pointers. So buffer data shoud be immutable.
			return true
		}
	}

	return false
}

// Trying to add packet to existing message or creating new message
//
// For TCP message unique id is Acknowledgment number (see tcp_packet.go)
func (t *Listener) processTCPPacket(packet *TCPPacket) {
	// Don't exit on panic
	defer func() {
		if r := recover(); r != nil {
			log.Println("PANIC: pkg:", r, packet, string(debug.Stack()))
		}
	}()

	var responseRequest *TCPMessage
	var message *TCPMessage

	isIncoming := packet.DestPort == t.port

	if t.protocol == ProtocolHTTP {
        if !isIncoming {
            responseRequest, _ = t.respAliases[packet.Ack]
        }

        // Seek for 100-expect chunks
        // `packet.Ack != parentAck` is protection for clients who send data without ignoring server 100-continue response, e.g have data chunks have same Ack
        if parentAck, ok := t.seqWithData[packet.Seq]; ok && packet.Ack != parentAck {
            // Skip zero-length chunks https://github.com/buger/goreplay/issues/496
            if len(packet.Data) == 0 {
                return
            }

            // In case if non-first data chunks comes first
            for _, m := range t.messages {
                if m.Ack == packet.Ack && bytes.Equal(m.packets[0].Addr, packet.Addr) {
                    t.deleteMessage(m)

                    if m.AssocMessage != nil {
                        m.AssocMessage.setAssocMessage(nil)
                        m.setAssocMessage(nil)
                    }
					for _, pkt := range m.packets {
						// log.Println("Updating ack", parentAck, pkt.Ack)
						pkt.UpdateAck(parentAck)
						// Re-queue this packets
						t.processTCPPacket(pkt)
					}
				}
			}

			t.ackAliases[packet.Ack] = parentAck
			packet.UpdateAck(parentAck)
		}
	}

	if isIncoming && packet.IsFIN {
		if ma, ok := t.respAliases[packet.Seq]; ok {
			if ma.packets[0].SrcPort == packet.SrcPort {
				packet.UpdateAck(ma.Ack)
			}
		}
	}

	if alias, ok := t.ackAliases[packet.Ack]; ok {
		packet.UpdateAck(alias)
	}

	message, ok := t.messages[packet.ID]

	if !ok {
		message = NewTCPMessage(packet.Seq, packet.Ack, isIncoming, t.protocol, packet.timestamp)
		t.messages[packet.ID] = message

		if !isIncoming {
			if responseRequest != nil {
				message.setAssocMessage(responseRequest)
				responseRequest.setAssocMessage(message)
			} else {
				t.respWithoutReq[packet.Ack] = packet.ID
			}
		}
	}

	// Adding packet to message
	message.AddPacket(packet)

	// Handling Expect: 100-continue requests
	if t.protocol == ProtocolHTTP && message.expectType == httpExpect100Continue && len(message.packets) == message.headerPacket+1 {
		seq := packet.Seq + uint32(len(packet.Data))
		t.seqWithData[seq] = packet.Ack

		message.DataSeq = seq
		message.complete = false

		// In case if sequence packet came first
		for _, m := range t.messages {
			if m.Seq == seq {
				t.deleteMessage(m)
				if m.AssocMessage != nil {
					message.setAssocMessage(m.AssocMessage)
					m.AssocMessage.setAssocMessage(nil)
				}

				t.ackAliases[m.Ack] = packet.Ack

				for _, pkt := range m.packets {
					pkt.UpdateAck(packet.Ack)
					message.AddPacket(pkt)
				}
			}
		}

		// Removing `Expect: 100-continue` header
		packet.Data = proto.DeleteHeader(packet.Data, bExpectHeader)
	}

	// If client do sends Expect: 100-continue but do not respect server response
	if message.expectType == httpExpect100Continue && (message.headerPacket != -1 && len(message.packets) > message.headerPacket+1) {
		delete(t.seqWithData, message.DataSeq)
		seq := packet.Seq + uint32(len(packet.Data))
		t.seqWithData[seq] = packet.Ack
		message.DataSeq = seq
	}

	if isIncoming {
		// If message have multiple packets, delete previous alias
		if len(message.packets) > 1 {
			delete(t.respAliases, message.ResponseAck)
		}

		message.UpdateResponseAck()
		t.respAliases[message.ResponseAck] = message
	}

	// If message contains only single packet immediately dispatch it
	if message.complete {
		// log.Println("COMPLETE!", isIncoming, message)
		if isIncoming {
			if t.trackResponse {
				// log.Println("Found response!", message.ResponseID, t.messages)

				if resp, ok := t.messages[message.ResponseID]; ok {
					if resp.complete {
						t.dispatchMessage(resp)
					}

					t.dispatchMessage(message)
				}
			} else {
				t.dispatchMessage(message)
			}
		} else {
			if message.AssocMessage == nil {
				return
			}

			if req, ok := t.messages[message.AssocMessage.ID()]; ok {
				if req.complete {
					t.dispatchMessage(req)
					t.dispatchMessage(message)
				}
			}
		}
	}
}

func (t *Listener) IsReady() bool {
	select {
	case <-t.readyCh:
		return true
	case <-time.After(5 * time.Second):
		return false
	}
}

// Receiver TCP messages from the listener channel
func (t *Listener) Receiver() chan *TCPMessage {
	return t.messagesChan
}

// Close tcp listener
func (t *Listener) Close() {
	close(t.quit)
	if t.conn != nil {
		t.conn.Close()
	}

	for _, h := range t.pcapHandles {
		h.Close()
	}

	return
}<|MERGE_RESOLUTION|>--- conflicted
+++ resolved
@@ -26,7 +26,7 @@
 	"sync"
 	"time"
 
-	"github.com/buger/gor-pro/proto"
+	"github.com/buger/goreplay/proto"
 
 	"github.com/google/gopacket"
 	"github.com/google/gopacket/layers"
@@ -102,11 +102,7 @@
 )
 
 // NewListener creates and initializes new Listener object
-<<<<<<< HEAD
-func NewListener(addr string, port string, engine int, trackResponse bool, expire time.Duration, bpfFilter string, timestampType string, bufferSize int64, overrideSnapLen bool, immediateMode bool) (l *Listener) {
-=======
-func NewListener(addr string, port string, engine int, trackResponse bool, expire time.Duration, protocol TCPProtocol, bpfFilter string, timestampType string, bufferSize int, overrideSnapLen bool, immediateMode bool) (l *Listener) {
->>>>>>> ab2ba840
+func NewListener(addr string, port string, engine int, trackResponse bool, expire time.Duration, protocol TCPProtocol, bpfFilter string, timestampType string, bufferSize int64, overrideSnapLen bool, immediateMode bool) (l *Listener) {
 	l = &Listener{}
 
 	l.packetsChan = make(chan *packet, 10000)
@@ -742,27 +738,27 @@
 	isIncoming := packet.DestPort == t.port
 
 	if t.protocol == ProtocolHTTP {
-        if !isIncoming {
-            responseRequest, _ = t.respAliases[packet.Ack]
-        }
-
-        // Seek for 100-expect chunks
-        // `packet.Ack != parentAck` is protection for clients who send data without ignoring server 100-continue response, e.g have data chunks have same Ack
-        if parentAck, ok := t.seqWithData[packet.Seq]; ok && packet.Ack != parentAck {
-            // Skip zero-length chunks https://github.com/buger/goreplay/issues/496
-            if len(packet.Data) == 0 {
-                return
-            }
-
-            // In case if non-first data chunks comes first
-            for _, m := range t.messages {
-                if m.Ack == packet.Ack && bytes.Equal(m.packets[0].Addr, packet.Addr) {
-                    t.deleteMessage(m)
-
-                    if m.AssocMessage != nil {
-                        m.AssocMessage.setAssocMessage(nil)
-                        m.setAssocMessage(nil)
-                    }
+		if !isIncoming {
+			responseRequest, _ = t.respAliases[packet.Ack]
+		}
+
+		// Seek for 100-expect chunks
+		// `packet.Ack != parentAck` is protection for clients who send data without ignoring server 100-continue response, e.g have data chunks have same Ack
+		if parentAck, ok := t.seqWithData[packet.Seq]; ok && packet.Ack != parentAck {
+			// Skip zero-length chunks https://github.com/buger/goreplay/issues/496
+			if len(packet.Data) == 0 {
+				return
+			}
+
+			// In case if non-first data chunks comes first
+			for _, m := range t.messages {
+				if m.Ack == packet.Ack && bytes.Equal(m.packets[0].Addr, packet.Addr) {
+					t.deleteMessage(m)
+
+					if m.AssocMessage != nil {
+						m.AssocMessage.setAssocMessage(nil)
+						m.setAssocMessage(nil)
+					}
 					for _, pkt := range m.packets {
 						// log.Println("Updating ack", parentAck, pkt.Ack)
 						pkt.UpdateAck(parentAck)
