FROM golang:1.14

RUN apt-get update && apt-get install ruby vim-common -y

RUN apt-get install flex bison -y
RUN wget http://www.tcpdump.org/release/libpcap-1.8.1.tar.gz && tar xzf libpcap-1.8.1.tar.gz && cd libpcap-1.8.1 && ./configure && make install
<<<<<<< HEAD
RUN apt-get install default-jre default-jdk -y
RUN go get github.com/google/gopacket
=======
>>>>>>> ab2ba840
RUN go get -u golang.org/x/lint/golint

WORKDIR /go/src/github.com/buger/gor-pro/
ADD . /go/src/github.com/buger/gor-pro/

RUN go get<|MERGE_RESOLUTION|>--- conflicted
+++ resolved
@@ -4,14 +4,11 @@
 
 RUN apt-get install flex bison -y
 RUN wget http://www.tcpdump.org/release/libpcap-1.8.1.tar.gz && tar xzf libpcap-1.8.1.tar.gz && cd libpcap-1.8.1 && ./configure && make install
-<<<<<<< HEAD
 RUN apt-get install default-jre default-jdk -y
 RUN go get github.com/google/gopacket
-=======
->>>>>>> ab2ba840
 RUN go get -u golang.org/x/lint/golint
 
-WORKDIR /go/src/github.com/buger/gor-pro/
-ADD . /go/src/github.com/buger/gor-pro/
+WORKDIR /go/src/github.com/buger/goreplay/
+ADD . /go/src/github.com/buger/goreplay/
 
 RUN go get