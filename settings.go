package main

import (
	"flag"
	"fmt"
	"os"
	"sync"
	"time"
)

var VERSION string

// MultiOption allows to specify multiple flags with same name and collects all values into array
type MultiOption []string

func (h *MultiOption) String() string {
	return fmt.Sprint(*h)
}

// Set gets called multiple times for each flag with same name
func (h *MultiOption) Set(value string) error {
	*h = append(*h, value)
	return nil
}

// AppSettings is the struct of main configuration
type AppSettings struct {
	verbose   bool
	debug     bool
	stats     bool
	exitAfter time.Duration

	splitOutput          bool
	recognizeTCPSessions bool

	inputDummy   MultiOption
	outputDummy  MultiOption
	outputStdout bool
	outputNull   bool

	inputTCP       MultiOption
	outputTCP      MultiOption
	outputTCPStats bool

	inputFile        MultiOption
	inputFileLoop    bool
	outputFile       MultiOption
	outputFileConfig FileOutputConfig

	inputRAW              MultiOption
	inputRAWEngine        string
	inputRAWTrackResponse bool
	inputRAWRealIPHeader  string
<<<<<<< HEAD
	inputRAWProtocol      string
=======
	inputRAWExpire        time.Duration
>>>>>>> d1ddda41

	middleware string

	inputHTTP MultiOption
	outputHTTP       MultiOption
	prettifyHTTP bool

	outputHTTPConfig HTTPOutputConfig

	outputBinary       MultiOption
	outputBinaryConfig BinaryOutputConfig

	modifierConfig HTTPModifierConfig

	inputKafkaConfig  KafkaConfig
	outputKafkaConfig KafkaConfig
}

// Settings holds Gor configuration
var Settings AppSettings

func usage() {
	fmt.Printf("Gor is a simple http traffic replication tool written in Go. Its main goal is to replay traffic from production servers to staging and dev environments.\nProject page: https://github.com/buger/gor\nAuthor: <Leonid Bugaev> leonsbox@gmail.com\nCurrent Version: %s\n\n", VERSION)
	flag.PrintDefaults()
	os.Exit(2)
}

func init() {
	flag.Usage = usage

	flag.BoolVar(&Settings.verbose, "verbose", false, "Turn on more verbose output")
	flag.BoolVar(&Settings.debug, "debug", false, "Turn on debug output, shows all intercepted traffic. Works only when with `verbose` flag")
	flag.BoolVar(&Settings.stats, "stats", false, "Turn on queue stats output")
	flag.DurationVar(&Settings.exitAfter, "exit-after", 0, "exit after specified duration")

	flag.BoolVar(&Settings.splitOutput, "split-output", false, "By default each output gets same traffic. If set to `true` it splits traffic equally among all outputs.")

	flag.BoolVar(&Settings.recognizeTCPSessions, "recognize-tcp-sessions", false, "[PRO] If turned on http output will create separate worker for each TCP session. Splitting output will session based as well.")

	flag.Var(&Settings.inputDummy, "input-dummy", "Used for testing outputs. Emits 'Get /' request every 1s")
	flag.Var(&Settings.outputDummy, "output-dummy", "DEPRECATED: use --output-stdout instead")

	flag.BoolVar(&Settings.outputStdout, "output-stdout", false, "Used for testing inputs. Just prints to console data coming from inputs.")

	flag.BoolVar(&Settings.outputNull, "output-null", false, "Used for testing inputs. Drops all requests.")

	flag.Var(&Settings.inputTCP, "input-tcp", "Used for internal communication between Gor instances. Example: \n\t# Receive requests from other Gor instances on 28020 port, and redirect output to staging\n\tgor --input-tcp :28020 --output-http staging.com")
	flag.Var(&Settings.outputTCP, "output-tcp", "Used for internal communication between Gor instances. Example: \n\t# Listen for requests on 80 port and forward them to other Gor instance on 28020 port\n\tgor --input-raw :80 --output-tcp replay.local:28020")
	flag.BoolVar(&Settings.outputTCPStats, "output-tcp-stats", false, "Report TCP output queue stats to console every 5 seconds.")

	flag.Var(&Settings.inputFile, "input-file", "Read requests from file: \n\tgor --input-file ./requests.gor --output-http staging.com")
	flag.BoolVar(&Settings.inputFileLoop, "input-file-loop", false, "Loop input files, useful for performance testing.")

	flag.Var(&Settings.outputFile, "output-file", "Write incoming requests to file: \n\tgor --input-raw :80 --output-file ./requests.gor")
	flag.DurationVar(&Settings.outputFileConfig.flushInterval, "output-file-flush-interval", time.Second, "Interval for forcing buffer flush to the file, default: 1s.")
	flag.BoolVar(&Settings.outputFileConfig.append, "output-file-append", false, "The flushed chunk is appended to existence file or not. ")

	// Set default
	Settings.outputFileConfig.sizeLimit.Set("32mb")
	flag.Var(&Settings.outputFileConfig.sizeLimit, "output-file-size-limit", "Size of each chunk. Default: 32mb")
	flag.IntVar(&Settings.outputFileConfig.queueLimit, "output-file-queue-limit", 256, "The length of the chunk queue. Default: 256")

	flag.StringVar(&Settings.outputFileConfig.bufferPath, "output-file-buffer", "/tmp", "The path for temporary storing current buffer: \n\tgor --input-raw :80 --output-file s3://mybucket/logs/%Y-%m-%d.gz --output-file-buffer /mnt/logs")

	flag.BoolVar(&Settings.prettifyHTTP, "prettify-http", false, "If enabled, will automatically decode requests and responses with: Content-Encodning: gzip and Transfer-Encoding: chunked. Useful for debugging, in conjuction with --output-stdout")

	flag.Var(&Settings.inputRAW, "input-raw", "Capture traffic from given port (use RAW sockets and require *sudo* access):\n\t# Capture traffic from 8080 port\n\tgor --input-raw :8080 --output-http staging.com")

	flag.BoolVar(&Settings.inputRAWTrackResponse, "input-raw-track-response", false, "If turned on Gor will track responses in addition to requests, and they will be available to middleware and file output.")

	flag.StringVar(&Settings.inputRAWEngine, "input-raw-engine", "libpcap", "Intercept traffic using `libpcap` (default), and `raw_socket`")

	flag.StringVar(&Settings.inputRAWProtocol, "input-raw-protocol", "http", "Specify application protocol of intercepted traffic. Possible values: http, binary")

	flag.StringVar(&Settings.inputRAWRealIPHeader, "input-raw-realip-header", "", "If not blank, injects header with given name and real IP value to the request payload. Usually this header should be named: X-Real-IP")

	flag.DurationVar(&Settings.inputRAWExpire, "input-raw-expire", time.Second*2, "How much it should wait for the last TCP packet, till consider that TCP message complete.")

	flag.StringVar(&Settings.middleware, "middleware", "", "Used for modifying traffic using external command")

	// flag.Var(&Settings.inputHTTP, "input-http", "Read requests from HTTP, should be explicitly sent from your application:\n\t# Listen for http on 9000\n\tgor --input-http :9000 --output-http staging.com")

	flag.Var(&Settings.outputHTTP, "output-http", "Forwards incoming requests to given http address.\n\t# Redirect all incoming requests to staging.com address \n\tgor --input-raw :80 --output-http http://staging.com")

	/* outputHTTPConfig */
	flag.IntVar(&Settings.outputHTTPConfig.BufferSize, "output-http-response-buffer", 0, "HTTP response buffer size, all data after this size will be discarded.")
	flag.IntVar(&Settings.outputHTTPConfig.workers, "output-http-workers", 0, "Gor uses dynamic worker scaling by default.  Enter a number to run a set number of workers.")
	flag.IntVar(&Settings.outputHTTPConfig.redirectLimit, "output-http-redirects", 0, "Enable how often redirects should be followed.")
	flag.DurationVar(&Settings.outputHTTPConfig.Timeout, "output-http-timeout", 5*time.Second, "Specify HTTP request/response timeout. By default 5s. Example: --output-http-timeout 30s")
	flag.BoolVar(&Settings.outputHTTPConfig.TrackResponses, "output-http-track-response", false, "If turned on, HTTP output responses will be set to all outputs like stdout, file and etc.")

	flag.BoolVar(&Settings.outputHTTPConfig.stats, "output-http-stats", false, "Report http output queue stats to console every 5 seconds.")
	flag.BoolVar(&Settings.outputHTTPConfig.OriginalHost, "http-original-host", false, "Normally gor replaces the Host http header with the host supplied with --output-http.  This option disables that behavior, preserving the original Host header.")
	flag.BoolVar(&Settings.outputHTTPConfig.Debug, "output-http-debug", false, "Enables http debug output.")
	flag.StringVar(&Settings.outputHTTPConfig.elasticSearch, "output-http-elasticsearch", "", "Send request and response stats to ElasticSearch:\n\tgor --input-raw :8080 --output-http staging.com --output-http-elasticsearch 'es_host:api_port/index_name'")
	/* outputHTTPConfig */

	flag.Var(&Settings.outputBinary, "output-binary", "Forwards incoming binary payloads to given address.\n\t# Redirect all incoming requests to staging.com address \n\tgor --input-raw :80 --input-raw-protocol binary --output-binary staging.com:80")
	/* outputBinaryConfig */
	flag.IntVar(&Settings.outputBinaryConfig.BufferSize, "output-tcp-response-buffer", 0, "TCP response buffer size, all data after this size will be discarded.")
	flag.IntVar(&Settings.outputBinaryConfig.workers, "output-binary-workers", 0, "Gor uses dynamic worker scaling by default.  Enter a number to run a set number of workers.")
	flag.DurationVar(&Settings.outputBinaryConfig.Timeout, "output-binary-timeout", 0, "Specify HTTP request/response timeout. By default 5s. Example: --output-binary-timeout 30s")
	flag.BoolVar(&Settings.outputBinaryConfig.TrackResponses, "output-binary-track-response", false, "If turned on, Binary output responses will be set to all outputs like stdout, file and etc.")

	flag.BoolVar(&Settings.outputBinaryConfig.Debug, "output-binary-debug", false, "Enables binary debug output.")
	/* outputBinaryConfig */

	flag.StringVar(&Settings.outputKafkaConfig.host, "output-kafka-host", "", "Read request and response stats from Kafka:\n\tgor --input-raw :8080 --output-kafka-host '192.168.0.1:9092,192.168.0.2:9092'")
	flag.StringVar(&Settings.outputKafkaConfig.topic, "output-kafka-topic", "", "Read request and response stats from Kafka:\n\tgor --input-raw :8080 --output-kafka-topic 'kafka-log'")
	flag.BoolVar(&Settings.outputKafkaConfig.useJSON, "output-kafka-json-format", false, "If turned on, it will serialize messages from GoReplay text format to JSON.")

	flag.StringVar(&Settings.inputKafkaConfig.host, "input-kafka-host", "", "Send request and response stats to Kafka:\n\tgor --output-stdout --input-kafka-host '192.168.0.1:9092,192.168.0.2:9092'")
	flag.StringVar(&Settings.inputKafkaConfig.topic, "input-kafka-topic", "", "Send request and response stats to Kafka:\n\tgor --output-stdout --input-kafka-topic 'kafka-log'")
	flag.BoolVar(&Settings.inputKafkaConfig.useJSON, "input-kafka-json-format", false, "If turned on, it will assume that messages coming in JSON format rather than  GoReplay text format.")

	flag.Var(&Settings.modifierConfig.headers, "http-set-header", "Inject additional headers to http reqest:\n\tgor --input-raw :8080 --output-http staging.com --http-set-header 'User-Agent: Gor'")
	flag.Var(&Settings.modifierConfig.headers, "output-http-header", "WARNING: `--output-http-header` DEPRECATED, use `--http-set-header` instead")

	flag.Var(&Settings.modifierConfig.params, "http-set-param", "Set request url param, if param already exists it will be overwritten:\n\tgor --input-raw :8080 --output-http staging.com --http-set-param api_key=1")

	flag.Var(&Settings.modifierConfig.methods, "http-allow-method", "Whitelist of HTTP methods to replay. Anything else will be dropped:\n\tgor --input-raw :8080 --output-http staging.com --http-allow-method GET --http-allow-method OPTIONS")
	flag.Var(&Settings.modifierConfig.methods, "output-http-method", "WARNING: `--output-http-method` DEPRECATED, use `--http-allow-method` instead")

	flag.Var(&Settings.modifierConfig.urlRegexp, "http-allow-url", "A regexp to match requests against. Filter get matched against full url with domain. Anything else will be dropped:\n\t gor --input-raw :8080 --output-http staging.com --http-allow-url ^www.")
	flag.Var(&Settings.modifierConfig.urlRegexp, "output-http-url-regexp", "WARNING: `--output-http-url-regexp` DEPRECATED, use `--http-allow-url` instead")

	flag.Var(&Settings.modifierConfig.urlNegativeRegexp, "http-disallow-url", "A regexp to match requests against. Filter get matched against full url with domain. Anything else will be forwarded:\n\t gor --input-raw :8080 --output-http staging.com --http-disallow-url ^www.")

	flag.Var(&Settings.modifierConfig.urlRewrite, "http-rewrite-url", "Rewrite the request url based on a mapping:\n\tgor --input-raw :8080 --output-http staging.com --http-rewrite-url /v1/user/([^\\/]+)/ping:/v2/user/$1/ping")
	flag.Var(&Settings.modifierConfig.urlRewrite, "output-http-rewrite-url", "WARNING: `--output-http-rewrite-url` DEPRECATED, use `--http-rewrite-url` instead")

	flag.Var(&Settings.modifierConfig.headerFilters, "http-allow-header", "A regexp to match a specific header against. Requests with non-matching headers will be dropped:\n\t gor --input-raw :8080 --output-http staging.com --http-allow-header api-version:^v1")
	flag.Var(&Settings.modifierConfig.headerFilters, "output-http-header-filter", "WARNING: `--output-http-header-filter` DEPRECATED, use `--http-allow-header` instead")

	flag.Var(&Settings.modifierConfig.headerNegativeFilters, "http-disallow-header", "A regexp to match a specific header against. Requests with matching headers will be dropped:\n\t gor --input-raw :8080 --output-http staging.com --http-disallow-header \"User-Agent: Replayed by Gor\"")

	flag.Var(&Settings.modifierConfig.headerHashFilters, "http-header-limiter", "Takes a fraction of requests, consistently taking or rejecting a request based on the FNV32-1A hash of a specific header:\n\t gor --input-raw :8080 --output-http staging.com --http-header-imiter user-id:25%")
	flag.Var(&Settings.modifierConfig.headerHashFilters, "output-http-header-hash-filter", "WARNING: `output-http-header-hash-filter` DEPRECATED, use `--http-header-hash-limiter` instead")

	flag.Var(&Settings.modifierConfig.paramHashFilters, "http-param-limiter", "Takes a fraction of requests, consistently taking or rejecting a request based on the FNV32-1A hash of a specific GET param:\n\t gor --input-raw :8080 --output-http staging.com --http-param-limiter user_id:25%")
}

var previousDebugTime int64
var debugMutex sync.Mutex

// Debug gets called only if --verbose flag specified
func Debug(args ...interface{}) {
	if Settings.verbose {
		debugMutex.Lock()
		now := time.Now()
		diff := float64(now.UnixNano()-previousDebugTime) / 1000000
		previousDebugTime = now.UnixNano()
		debugMutex.Unlock()

		fmt.Printf("[DEBUG][PID %d][%d][%fms] ", os.Getpid(), now.UnixNano(), diff)
		fmt.Println(args...)
	}
}<|MERGE_RESOLUTION|>--- conflicted
+++ resolved
@@ -51,11 +51,8 @@
 	inputRAWEngine        string
 	inputRAWTrackResponse bool
 	inputRAWRealIPHeader  string
-<<<<<<< HEAD
 	inputRAWProtocol      string
-=======
 	inputRAWExpire        time.Duration
->>>>>>> d1ddda41
 
 	middleware string
 
